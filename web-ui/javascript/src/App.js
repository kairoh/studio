/*
 * This Source Code Form is subject to the terms of the Mozilla Public
 * License, v. 2.0. If a copy of the MPL was not distributed with this
 * file, You can obtain one at https://mozilla.org/MPL/2.0/.
 */

import React from 'react';
import { connect } from 'react-redux';
import { ToastContainer, toast } from 'react-toastify';
import EventBus from 'vertx3-eventbus-client';
import { withTranslation } from 'react-i18next';
import marked from 'marked';
import 'react-toastify/dist/ReactToastify.css';
import Switch from "react-switch";

import {AppContext} from './AppContext';
import Modal from './components/Modal';
import PackEditor from './components/diagram/PackEditor';
import PackLibrary from './components/PackLibrary';
import EditorPackViewer from "./components/viewer/EditorPackViewer";
import {simplifiedSample} from "./utils/sample";
import {
    actionCheckDevice,
    actionDevicePlugged,
    deviceUnplugged,
    actionLoadLibrary,
    setEditorDiagram,
    showLibrary,
    showEditor,
<<<<<<< HEAD
    actionLoadEvergreen
=======
    actionLoadEvergreen,
    actionLoadWatchdog,
    setAnnounceOptOut,
    setAllowEnriched
>>>>>>> 4df7e093
} from "./actions";
import {generateFilename} from "./utils/packs";
import {
    LOCAL_STORAGE_ANNOUNCE_LAST_SHOWN
} from "./utils/storage";

import './App.css';


class App extends React.Component {

    constructor(props) {
        super(props);
        this.state = {
            eventBus: null,
            shown: null,
            viewer: null,
            announce: null,
            showSettings: false
        };
    }

    componentDidMount() {
        const { t } = this.props;
        // Set up vert.x eventbus
        console.log("Setting up vert.x event bus...");
        let eventBus = new EventBus('http://localhost:8080/eventbus');
        this.setState({eventBus}, () => {
            // eslint-disable-next-line
            this.state.eventBus.onopen = () => {
                console.log("vert.x event bus open. Registering handlers...");
                this.state.eventBus.registerHandler('storyteller.plugged', (error, message) => {
                    console.log("Received `storyteller.plugged` event from vert.x event bus.");
                    console.log(message.body);
                    toast.info(t('toasts.device.monitoring.plugged'));
                    this.props.onDevicePlugged(message.body);
                });
                this.state.eventBus.registerHandler('storyteller.unplugged', (error, message) => {
                    console.log("Received `storyteller.unplugged` event from vert.x event bus.");
                    toast.info(t('toasts.device.monitoring.unplugged'));
                    this.props.onDeviceUnplugged();
                });
                this.state.eventBus.registerHandler('storyteller.failure', (error, message) => {
                    console.log("Received `storyteller.failure` event from vert.x event bus.");
                    toast.error(t('toasts.device.monitoring.failure'));
                    this.props.onDeviceUnplugged();
                });
            };

            // Check whether device is already plugged on startup
            this.props.checkDevice();

            // Load library on startup
            this.props.loadLibrary();

            // Load evergeen infos on startup
            this.props.loadEvergreen(this.props.settings.announceOptOut);

            // Load sample diagram in editor
            let model = simplifiedSample();
            this.props.setEditorDiagram(model, generateFilename(model));

            this.props.dispatchShowLibrary();
        });
    }

    componentWillReceiveProps(nextProps, nextContext) {
        if (nextProps.evergreen.announce !== this.props.evergreen.announce && nextProps.evergreen.announce !== null) {
            // Check last announce display time in local storage and compare to announce time
            let announceTime = Date.parse(nextProps.evergreen.announce.date);
            let lastAnnounceShown = localStorage.getItem(LOCAL_STORAGE_ANNOUNCE_LAST_SHOWN) || 0;
            console.log('announce: ' + announceTime);
            console.log('last shown: ' + lastAnnounceShown);
            if (announceTime > lastAnnounceShown) {
                console.log('Announce must be displayed');
                this.setState({announce: nextProps.evergreen.announce.content})
            } else {
                console.log('Announce already displayed');
            }
        }
        this.setState({
            shown: nextProps.ui.shown,
            viewer: nextProps.viewer.show ? <EditorPackViewer/> : null
        });
    }

    showLibrary = () => {
        this.props.dispatchShowLibrary();
    };

    showEditor = () => {
        this.props.dispatchShowEditor();
    };

    dismissAnnounceDialog = () => {
        localStorage.setItem(LOCAL_STORAGE_ANNOUNCE_LAST_SHOWN, Date.now());
        this.setState({announce: null});
    };

    announceOptOut = () => {
        this.props.setAnnounceOptOut(true);
        this.dismissAnnounceDialog();
    };

    showSettings= () => {
        this.setState({showSettings: true});
    };

    dismissSettingsDialog = () => {
        this.setState({showSettings: false});
    };

    onAnnounceOptOutChanged = (announceOptOut) => {
        this.props.setAnnounceOptOut(announceOptOut);
    };

    onAllowEnrichedChanged = (allowEnriched) => {
        this.props.setAllowEnriched(allowEnriched);
    };

    render() {
        const { t, i18n } = this.props;
        return (
            <AppContext.Provider value={{eventBus: this.state.eventBus}}>
                <div className="App">
                    <ToastContainer/>
                    {this.state.announce && <Modal id={`announce-dialog`}
                                                   className="announce-dialog"
                                                   title={"\uD83E\uDD41 \uD83E\uDD41 \uD83E\uDD41"}
                                                   content={<div dangerouslySetInnerHTML={{__html: marked(this.state.announce)}} ></div>}
                                                   buttons={[
                                                       { label: t('dialogs.announce.optout'), onClick: this.announceOptOut },
                                                       { label: t('dialogs.shared.ok'), onClick: this.dismissAnnounceDialog }
                                                   ]}
                                                   onClose={this.dismissAnnounceDialog}
                    />}
                    {this.state.showSettings && <Modal id={`settings-dialog`}
                                                   className="settings-dialog"
                                                   title={t('dialogs.settings.title')}
                                                   content={<div>
                                                       <div><span>{t('dialogs.settings.announceOptOut')}</span><Switch onChange={this.onAnnounceOptOutChanged} checked={this.props.settings.announceOptOut} height={15} width={35} handleDiameter={20} boxShadow="0px 1px 5px rgba(0, 0, 0, 0.6)" activeBoxShadow="0px 0px 1px 10px rgba(0, 0, 0, 0.2)" uncheckedIcon={false} checkedIcon={false} /></div>
                                                       <div><span>{t('dialogs.settings.allowEnriched')}</span><Switch onChange={this.onAllowEnrichedChanged} checked={this.props.settings.allowEnriched} height={15} width={35} handleDiameter={20} boxShadow="0px 1px 5px rgba(0, 0, 0, 0.6)" activeBoxShadow="0px 0px 1px 10px rgba(0, 0, 0, 0.2)" uncheckedIcon={false} checkedIcon={false} /></div>
                                                   </div>}
                                                   buttons={[
                                                       { label: t('dialogs.shared.ok'), onClick: this.dismissSettingsDialog}
                                                   ]}
                                                   onClose={this.dismissSettingsDialog}
                    />}
                    {this.state.viewer}
                    <header className="App-header">
                        <div className="flags">
                            <span title="Français" role="img" aria-label="FR" onClick={() => i18n.changeLanguage('fr')}>🇫🇷&nbsp;</span>
                            <span title="English" role="img" aria-label="GB" onClick={() => i18n.changeLanguage('en')}>🇬🇧&nbsp;</span>
                            <span title={t('header.buttons.settings')} className="btn glyphicon glyphicon-wrench" onClick={this.showSettings}/>
                        </div>
                        <div  className="welcome">
                            {t('header.welcome')}
                            {this.props.evergreen.version && <span className="version"> ({this.props.evergreen.version})</span>}
                        </div>
                        <div className="controls">
                            <span title={t('header.buttons.library')} className={`btn glyphicon glyphicon-film ${this.state.shown === 'library' && 'active'}`} onClick={this.showLibrary}/>
                            <span title={t('header.buttons.editor')} className={`btn glyphicon glyphicon-edit ${this.state.shown === 'editor' && 'active'}`} onClick={this.showEditor}/>
                        </div>
                    </header>
                    {this.state.shown === 'library' && <PackLibrary/>}
                    {this.state.shown === 'editor' && <PackEditor/>}
                </div>
            </AppContext.Provider>
        );
    }
}

const mapStateToProps = (state, ownProps) => ({
    evergreen: state.evergreen,
    settings: state.settings,
    ui: state.ui,
    viewer: state.viewer
});

const mapDispatchToProps = (dispatch, ownProps) => ({
    checkDevice: () => dispatch(actionCheckDevice(ownProps.t)),
    onDevicePlugged: (metadata) => dispatch(actionDevicePlugged(metadata, ownProps.t)),
    onDeviceUnplugged: () => dispatch(deviceUnplugged()),
    loadLibrary: () => dispatch(actionLoadLibrary(ownProps.t)),
    setEditorDiagram: (diagram, filename) => dispatch(setEditorDiagram(diagram, filename)),
    dispatchShowLibrary: () => dispatch(showLibrary()),
    dispatchShowEditor: () => dispatch(showEditor()),
<<<<<<< HEAD
    loadEvergreen: () => dispatch(actionLoadEvergreen(ownProps.t))
=======
    loadEvergreen: (announceOptOut) => dispatch(actionLoadEvergreen(announceOptOut, ownProps.t)),
    loadWatchdog: () => dispatch(actionLoadWatchdog(ownProps.t)),
    setAnnounceOptOut: (announceOptOut) => dispatch(setAnnounceOptOut(announceOptOut)),
    setAllowEnriched: (allowEnriched) => dispatch(setAllowEnriched(allowEnriched))
>>>>>>> 4df7e093
});

export default withTranslation()(
    connect(
        mapStateToProps,
        mapDispatchToProps
    )(App)
)<|MERGE_RESOLUTION|>--- conflicted
+++ resolved
@@ -27,14 +27,9 @@
     setEditorDiagram,
     showLibrary,
     showEditor,
-<<<<<<< HEAD
-    actionLoadEvergreen
-=======
     actionLoadEvergreen,
-    actionLoadWatchdog,
     setAnnounceOptOut,
     setAllowEnriched
->>>>>>> 4df7e093
 } from "./actions";
 import {generateFilename} from "./utils/packs";
 import {
@@ -222,14 +217,9 @@
     setEditorDiagram: (diagram, filename) => dispatch(setEditorDiagram(diagram, filename)),
     dispatchShowLibrary: () => dispatch(showLibrary()),
     dispatchShowEditor: () => dispatch(showEditor()),
-<<<<<<< HEAD
-    loadEvergreen: () => dispatch(actionLoadEvergreen(ownProps.t))
-=======
     loadEvergreen: (announceOptOut) => dispatch(actionLoadEvergreen(announceOptOut, ownProps.t)),
-    loadWatchdog: () => dispatch(actionLoadWatchdog(ownProps.t)),
     setAnnounceOptOut: (announceOptOut) => dispatch(setAnnounceOptOut(announceOptOut)),
     setAllowEnriched: (allowEnriched) => dispatch(setAllowEnriched(allowEnriched))
->>>>>>> 4df7e093
 });
 
 export default withTranslation()(
